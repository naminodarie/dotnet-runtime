--- conflicted
+++ resolved
@@ -3,10 +3,6 @@
   <PropertyGroup>
     <AssemblyVersion>5.0.0.1</AssemblyVersion>
     <PackageVersion>5.0.1</PackageVersion>
-<<<<<<< HEAD
-    <HarvestVersion>4.5.1</HarvestVersion>
-=======
->>>>>>> 04c8f2ba
     <StrongNameKeyId>Open</StrongNameKeyId>
   </PropertyGroup>
 </Project>